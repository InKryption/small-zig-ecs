const std = @import("std");
const mem = std.mem;
const heap = std.heap;
const math = std.math;
const meta = std.meta;
const trait = meta.trait;
const debug = std.debug;
const testing = std.testing;
const builtin = std.builtin;

const assert = debug.assert;
const print = debug.print;

const Allocator = mem.Allocator;
const TypeInfo = builtin.TypeInfo;

/// Struct with all the fields of `Struct`, but with all types as bool.
pub fn FieldBools(comptime Struct: type, comptime options: struct {
    layout: TypeInfo.ContainerLayout = .Auto,
    default_value: ?bool = null,
}) type {
    var info: TypeInfo.Struct = .{
        .layout = options.layout,
        .fields = &.{},
        .decls = &.{},
        .is_tuple = false,
    };

    for (meta.fields(Struct)) |field_info| info.fields = info.fields ++ [_]TypeInfo.StructField{.{
        .name = field_info.name,
        .field_type = bool,
        .default_value = options.default_value,
        .is_comptime = false,
        .alignment = @alignOf(bool),
    }};

    return @Type(@unionInit(TypeInfo, "Struct", info));
}

pub fn Registry(comptime Struct: type) type {
    if (!trait.is(.Struct)(Struct)) @compileError("Expected struct type.");
    return struct {
        const Self = @This();
        _arena: heap.ArenaAllocator,
        _store: EntityComponentsStore,
        _graveyard: std.ArrayListUnmanaged(Entity),

        pub const Entity = enum(usize) { _ };
        pub const ComponentName = meta.FieldEnum(Struct);
        pub fn ComponentType(comptime name: ComponentName) type {
            return meta.fieldInfo(Struct, name).field_type;
        }

        pub fn init(child_allocator: *Allocator) Self {
            return .{
                ._arena = heap.ArenaAllocator.init(child_allocator),
                ._store = .{},
                ._graveyard = .{},
            };
        }

        pub fn deinit(self: *Self) void {
            self._arena.deinit();
            self.* = undefined;
        }

        pub fn create(self: *Self) !Entity {
            const allocator: *Allocator = &self._arena.allocator;

            if (self._graveyard.popOrNull()) |entity| {
                const slice = self.getSlice();
                const alive_flags = slice.aliveFlags();

                const idx = slice.realIndices()[@enumToInt(entity)];

                assert(!alive_flags[idx]);
                alive_flags[idx] = true;

                inline for (comptime std.enums.values(ComponentName)) |component_name| {
                    slice.componentEnabledFlags(component_name)[idx] = false;
                    slice.componentValues(component_name)[idx] = undefined;
                }

                return entity;
            }

            if (self._store.len == math.maxInt(usize)) return error.OutOfIds;
            const new_id = @intToEnum(Entity, self._store.len);

            try self._graveyard.ensureTotalCapacity(allocator, self._store.len + 1);
            try self._store.append(allocator, entityDataStructFrom(@enumToInt(new_id), true, undefined, .{}));

            return new_id;
        }

        pub fn createMany(self: *Self, buff: []Entity) !void {
            const allocator: *Allocator = &self._arena.allocator;

            const slice = self.getSlice();
            const real_indices = slice.realIndices();
            const alive_flags = slice.aliveFlags();

            if (self._graveyard.items.len != 0) {
                for (self._graveyard.items[0..math.clamp(buff.len, 0, self._graveyard.items.len)]) |entity, buff_idx| {
                    const idx = real_indices[@enumToInt(entity)];
<<<<<<< HEAD

                    assert(!alive_flags[idx]);
                    alive_flags[idx] = true;

=======
                    
                    assert(!alive_flags[idx]);
                    alive_flags[idx] = true;
                    
>>>>>>> fdd11865
                    inline for (comptime std.enums.values(ComponentName)) |component_name| {
                        slice.componentEnabledFlags(component_name)[idx] = false;
                        slice.componentValues(component_name)[idx] = undefined;
                    }
<<<<<<< HEAD

=======
                    
>>>>>>> fdd11865
                    buff[buff_idx] = entity;
                }
            }

            if (self._graveyard.items.len >= buff.len) {
                self._graveyard.resize(allocator, 0) catch unreachable;
                return;
            }
<<<<<<< HEAD

            const remaining_buff = buff[self._graveyard.items.len..];
            self._graveyard.resize(allocator, 0) catch unreachable;

            if (self._store.len + (remaining_buff.len - 1) == math.maxInt(usize)) return error.OutOfIds;
            try self._graveyard.ensureTotalCapacity(allocator, self._store.len + remaining_buff.len);
            try self._store.ensureUnusedCapacity(allocator, remaining_buff.len);

=======
            
            const remaining_buff = buff[self._graveyard.items.len..];
            self._graveyard.resize(allocator, 0) catch unreachable;
            
            if (self._store.len + (remaining_buff.len - 1) == math.maxInt(usize)) return error.OutOfIds;
            try self._graveyard.ensureTotalCapacity(allocator, self._store.len + remaining_buff.len);
            try self._store.ensureUnusedCapacity(allocator, remaining_buff.len);
            
>>>>>>> fdd11865
            for (remaining_buff) |*buff_item| {
                const new_id = @intToEnum(Entity, self._store.len);
                self._store.appendAssumeCapacity(entityDataStructFrom(@enumToInt(new_id), true, undefined, .{}));
                buff_item.* = new_id;
            }
        }

        pub fn destroy(self: *Self, entity: Entity) void {
            assert(self.isValidEntity(entity));
            const slice = self.getSlice();
            const idx = slice.realIndices()[@enumToInt(entity)];

            const alive_flags = slice.aliveFlags();
            assert(alive_flags[idx]);
            alive_flags[idx] = false;

            self._graveyard.appendAssumeCapacity(entity);
        }

        pub fn destroyMany(self: *Self, entities: []const Entity) void {
            assert(entities.len <= self._store.len);
            const slice = self.getSlice();

            const alive_flags = slice.aliveFlags();
            for (entities) |entity| {
                assert(self.isValidEntity(entity));

                const idx = slice.realIndices()[@enumToInt(entity)];
                assert(alive_flags[idx]);
                alive_flags[idx] = false;
            }

            self._graveyard.appendSliceAssumeCapacity(entities);
        }

        pub fn assign(self: *Self, entity: Entity, comptime component: ComponentName) *ComponentType(component) {
            const slice = self.getSlice();

            assert(!slice.getEntityComponentEnabledFlagPtr(entity, component).*);

            slice.getEntityComponentEnabledFlagPtr(entity, component).* = true;
            const ptr = slice.getEntityComponentValuePtr(entity, component);

            ptr.* = undefined;
            return ptr;
        }

        pub fn remove(self: *Self, entity: Entity, comptime component: ComponentName) ComponentType(component) {
            const slice = self.getSlice();
            assert(slice.getEntityComponentEnabledFlagPtr(entity, component).*);

            slice.getEntityComponentEnabledFlagPtr(entity, component).* = false;
            const ptr = slice.getEntityComponentValuePtr(entity, component);
            const val = ptr.*;

            ptr.* = undefined;
            return val;
        }

        pub fn has(self: Self, entity: Entity, comptime component: ComponentName) bool {
            return self.getSlice().getEntityComponentEnabledFlagPtr(entity, component).*;
        }

        pub fn get(self: Self, entity: Entity, comptime component: ComponentName) ?ComponentType(component) {
            const slice = self.getSlice();
            const idx = slice.realIndices()[@enumToInt(entity)];

            if (!slice.componentEnabledFlags(component)[idx]) return null;
            return slice.componentValues(component)[idx];
        }

        pub fn getPtr(self: *Self, entity: Entity, comptime component: ComponentName) ?*ComponentType(component) {
            const slice = self.getSlice();
            const idx = slice.realIndices()[@enumToInt(entity)];

            if (!slice.componentEnabledFlags(component)[idx]) return null;
            return &slice.componentValues(component)[idx];
        }

        pub fn getAssume(self: Self, entity: Entity, comptime component: ComponentName) ComponentType(component) {
            const slice = self.getSlice();
            const idx = slice.realIndices()[@enumToInt(entity)];

            assert(slice.getEntityComponentEnabledFlagPtr(entity, component).*);
            return slice.componentValues(component)[idx];
        }

        pub fn getPtrAssume(self: *Self, entity: Entity, comptime component: ComponentName) *ComponentType(component) {
            const slice = self.getSlice();
            const idx = slice.realIndices()[@enumToInt(entity)];

            assert(slice.getEntityComponentEnabledFlagPtr(entity, component).*);
            return &slice.componentValues(component)[idx];
        }

        fn isValidEntity(self: Self, entity: Entity) bool {
            return @enumToInt(entity) < self._store.len;
        }

        const EntityComponentsStore = std.MultiArrayList(EntityDataStruct);
        const EntityDataStruct = EntityDataStruct: {
            var info: TypeInfo.Struct = .{
                .layout = .Auto,
                .fields = &.{},
                .decls = &.{},
                .is_tuple = false,
            };

            const struct_fields = meta.fields(Struct);

            for (struct_fields) |field_info| info.fields = info.fields ++ [_]TypeInfo.StructField{.{
                .name = field_info.name ++ "_value",
                .field_type = field_info.field_type,
                .default_value = @as(?field_info.field_type, null),
                .is_comptime = false,
                .alignment = @alignOf(field_info.field_type),
            }};

            for (struct_fields) |field_info| info.fields = info.fields ++ [_]TypeInfo.StructField{.{
                .name = field_info.name ++ "_enabled",
                .field_type = bool,
                .default_value = @as(?bool, false),
                .is_comptime = false,
                .alignment = @alignOf(bool),
            }};

            info.fields = info.fields ++ [_]TypeInfo.StructField{.{
                .name = "real_index",
                .field_type = usize,
                .default_value = @as(?usize, null),
                .is_comptime = false,
                .alignment = @alignOf(usize),
            }};

            info.fields = info.fields ++ [_]TypeInfo.StructField{.{
                .name = "alive",
                .field_type = bool,
                .default_value = @as(?bool, true),
                .is_comptime = false,
                .alignment = @alignOf(bool),
            }};

            break :EntityDataStruct @Type(@unionInit(TypeInfo, "Struct", info));
        };

        const Slice = struct {
            _slice: EntityComponentsStore.Slice,

            fn getEntityComponentValuePtr(self: Slice, entity: Entity, comptime component: ComponentName) *ComponentType(component) {
                const idx = self.getEntityRealIndexPtr(entity).*;
                return &self.componentValues(component)[idx];
            }

            fn getEntityComponentEnabledFlagPtr(self: Slice, entity: Entity, comptime component: ComponentName) *bool {
                const idx = self.getEntityRealIndexPtr(entity).*;
                return &self.componentEnabledFlags(component)[idx];
            }

            fn getEntityAliveFlagPtr(self: Slice, entity: Entity) *bool {
                const idx = self.getEntityRealIndexPtr(entity).*;
                return &self.aliveFlags()[idx];
            }

            fn getEntityRealIndexPtr(self: Slice, entity: Entity) *usize {
                const idx = @enumToInt(entity);
                return &self.realIndices()[idx];
            }

            fn componentValues(self: Slice, comptime component: ComponentName) []ComponentType(component) {
                return self._slice.items(comptime asComponentValueFieldName(component));
            }

            fn componentEnabledFlags(self: Slice, comptime component: ComponentName) []bool {
                return self._slice.items(comptime asComponentEnabledFieldName(component));
            }

            fn realIndices(self: Slice) []usize {
                return self._slice.items(.real_index);
            }

            fn aliveFlags(self: Slice) []bool {
                return self._slice.items(.alive);
            }
        };

        /// Invalidates pointers to components
        /// Does no allocations and does nothing to the passed values themselves,
        /// only swaps memory.
        fn swapEntityPositions(self: *Self, entity1: Entity, entity2: Entity) void {
            const slice = self.getSlice();

            const real_indexes = slice.realIndices();
            defer mem.swap(usize, &real_indexes[@enumToInt(entity1)], &real_indexes[@enumToInt(entity2)]);

            const entity1_old_idx = real_indexes[@enumToInt(entity1)];
            const entity2_old_idx = real_indexes[@enumToInt(entity2)];

            inline for (comptime std.enums.values(ComponentName)) |component_name| {
                const Value = ComponentType(component_name);

                const component_values: []Value = slice.componentValues(component_name);
                mem.swap(Value, &component_values[entity1_old_idx], &component_values[entity2_old_idx]);

                const component_flags: []bool = slice.componentEnabledFlags(component_name);
                mem.swap(bool, &component_flags[entity1_old_idx], &component_flags[entity2_old_idx]);
            }

            const alive_flags = slice.aliveFlags();
            mem.swap(bool, &alive_flags[entity1_old_idx], &alive_flags[entity2_old_idx]);
        }

        fn getSlice(self: Self) Slice {
            return .{
                ._slice = self._store.slice(),
            };
        }

        fn entityDataStructFrom(
            real_index: usize,
            alive: bool,
            components: Struct,
            flags: FieldBools(Struct, .{ .layout = .Packed, .default_value = false }),
        ) EntityDataStruct {
            var result: EntityDataStruct = undefined;

            result.real_index = real_index;
            result.alive = alive;

            inline for (comptime std.enums.values(ComponentName)) |component_name| {
                const component_enabled = @field(flags, @tagName(component_name));
                const component_value = @field(components, @tagName(component_name));

                const component_enabled_field_name = comptime @tagName(asComponentEnabledFieldName(component_name));
                const component_value_field_name = comptime @tagName(asComponentValueFieldName(component_name));

                @field(result, component_enabled_field_name) = component_enabled;
                @field(result, component_value_field_name) = component_value;
            }

            return result;
        }

        fn asComponentValueFieldName(comptime name: ComponentName) EntityComponentsStore.Field {
            return @field(EntityComponentsStore.Field, @tagName(name) ++ "_value");
        }

        fn asComponentEnabledFieldName(comptime name: ComponentName) EntityComponentsStore.Field {
            return @field(EntityComponentsStore.Field, @tagName(name) ++ "_enabled");
        }
    };
}

test "Registry" {
    const PhysicalComponents = struct {
        position: struct { x: f32, y: f32 },
        velocity: struct { x: f32, y: f32 },
        size: struct { w: f32, h: f32 },
        mass: struct { value: f32 },
    };
<<<<<<< HEAD

    const Reg = Registry(PhysicalComponents);

=======
    
    const Reg = Registry(PhysicalComponents);
    
>>>>>>> fdd11865
    var reg = Reg.init(testing.allocator);
    defer reg.deinit();

    const entities: [2]Reg.Entity = entities: {
        var entities_array: [2]Reg.Entity = undefined;
        try reg.createMany(&entities_array);
        break :entities entities_array;
    };
    defer reg.destroyMany(&entities);
}<|MERGE_RESOLUTION|>--- conflicted
+++ resolved
@@ -103,26 +103,14 @@
             if (self._graveyard.items.len != 0) {
                 for (self._graveyard.items[0..math.clamp(buff.len, 0, self._graveyard.items.len)]) |entity, buff_idx| {
                     const idx = real_indices[@enumToInt(entity)];
-<<<<<<< HEAD
 
                     assert(!alive_flags[idx]);
                     alive_flags[idx] = true;
 
-=======
-                    
-                    assert(!alive_flags[idx]);
-                    alive_flags[idx] = true;
-                    
->>>>>>> fdd11865
                     inline for (comptime std.enums.values(ComponentName)) |component_name| {
                         slice.componentEnabledFlags(component_name)[idx] = false;
                         slice.componentValues(component_name)[idx] = undefined;
                     }
-<<<<<<< HEAD
-
-=======
-                    
->>>>>>> fdd11865
                     buff[buff_idx] = entity;
                 }
             }
@@ -131,7 +119,6 @@
                 self._graveyard.resize(allocator, 0) catch unreachable;
                 return;
             }
-<<<<<<< HEAD
 
             const remaining_buff = buff[self._graveyard.items.len..];
             self._graveyard.resize(allocator, 0) catch unreachable;
@@ -140,16 +127,6 @@
             try self._graveyard.ensureTotalCapacity(allocator, self._store.len + remaining_buff.len);
             try self._store.ensureUnusedCapacity(allocator, remaining_buff.len);
 
-=======
-            
-            const remaining_buff = buff[self._graveyard.items.len..];
-            self._graveyard.resize(allocator, 0) catch unreachable;
-            
-            if (self._store.len + (remaining_buff.len - 1) == math.maxInt(usize)) return error.OutOfIds;
-            try self._graveyard.ensureTotalCapacity(allocator, self._store.len + remaining_buff.len);
-            try self._store.ensureUnusedCapacity(allocator, remaining_buff.len);
-            
->>>>>>> fdd11865
             for (remaining_buff) |*buff_item| {
                 const new_id = @intToEnum(Entity, self._store.len);
                 self._store.appendAssumeCapacity(entityDataStructFrom(@enumToInt(new_id), true, undefined, .{}));
@@ -409,15 +386,9 @@
         size: struct { w: f32, h: f32 },
         mass: struct { value: f32 },
     };
-<<<<<<< HEAD
 
     const Reg = Registry(PhysicalComponents);
 
-=======
-    
-    const Reg = Registry(PhysicalComponents);
-    
->>>>>>> fdd11865
     var reg = Reg.init(testing.allocator);
     defer reg.deinit();
 
